--- conflicted
+++ resolved
@@ -15,14 +15,8 @@
 
 from . import Array2D, MemData
 
-<<<<<<< HEAD
-import anndata
-import logging
-
 from .. import decorators as pg_deco
 
-=======
->>>>>>> e7fc60b4
 logger = logging.getLogger("pegasus")
 
 
